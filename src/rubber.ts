--- conflicted
+++ resolved
@@ -586,48 +586,9 @@
 
     // delete the folder
     await fse.remove(join(tempFolder, "gamemaker-rubber", guid));
-<<<<<<< HEAD
-=======
 }
 
 /** Use Igor's Clean function to clear remote client's cache */
 export function clearCacheRemote(options: IRubberOptions){
     return compile(options, true);
-}
-
-
-interface IRubberWindowsOptions {
-    /** Path to the .yyp file, this can be relative or absolute */
-    projectPath: string;
-
-    /** Use YoYoCompiler instead of VM, default fase */
-    yyc?: boolean;
-    /** Set Debugger Port, default disable debugger */
-    debug?: number;
-    /** Enable Verbose on IGOR.exe, default false */
-    verbose?: boolean;
-
-    /** Set GameMaker configuration, default "default" */
-    config?: string;
-
-    /** Type of build to run. */
-    build: "test" | "zip" | "installer";
-    /** Output of the build, set "" if build="test" */
-    outputPath: string;
-
-    /** Alternate Runtime Location */
-    runtimeLocation?: string;
-    /** Alternate GameMakerStudio2 Install Directory */
-    gamemakerLocation?: string;
-    /** Alternate GameMakerStudio2 ProgramData Directory */
-    gamemakerDataLocation?: string;
-}
-
-/** Deprecated: Use compile(), Compiles a project. */
-export function windows(options: IRubberWindowsOptions) {
-    
-    // call compile() with platform set.
-    (options as IRubberOptions).platform = "windows";
-    return compile(options as IRubberOptions,false);
->>>>>>> d3e3712b
 }